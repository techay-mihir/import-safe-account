--- conflicted
+++ resolved
@@ -163,6 +163,7 @@
                 gasToken,
                 refundReceiver,
                 // Signature info
+                // We use the post-increment here, so the current nonce value is used and incremented afterwards.
                 nonce++
             );
             checkSignatures(txHash, "", signatures);
@@ -266,18 +267,14 @@
      *      The data parameter (bytes) is not used since v1.5.0 as it is not required anymore. Prior to v1.5.0,
      *      data parameter was used in contract signature validation flow using legacy EIP-1271.
      *      Version v1.5.0, uses dataHash parameter instead of data with updated EIP-1271 implementation.
-<<<<<<< HEAD
      * @param executor Address that executing the transaction.
      *        ⚠️⚠️⚠️ Make sure that the executor address is a legitmate executor.
      *        Incorrectly passed the executor might reduce the threshold by 1 signature. ⚠️⚠️⚠️
-=======
->>>>>>> a2300ecb
      * @param dataHash Hash of the data (could be either a message hash or transaction hash)
      * @param signatures Signature data that should be verified.
      *                   Can be packed ECDSA signature ({bytes32 r}{bytes32 s}{uint8 v}), contract signature (EIP-1271) or approved hash.
      * @param requiredSignatures Amount of required valid signatures.
      */
-<<<<<<< HEAD
     function checkNSignatures(
         address executor,
         bytes32 dataHash,
@@ -285,9 +282,6 @@
         bytes memory signatures,
         uint256 requiredSignatures
     ) public view {
-=======
-    function checkNSignatures(bytes32 dataHash, bytes memory /* data */, bytes memory signatures, uint256 requiredSignatures) public view {
->>>>>>> a2300ecb
         // Check that the provided signature data is not too short
         require(signatures.length >= requiredSignatures.mul(65), "GS020");
         // There cannot be an owner with address 0.

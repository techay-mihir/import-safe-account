// SPDX-License-Identifier: LGPL-3.0-only
pragma solidity >=0.7.0 <0.8.0;

import "./base/ModuleManager.sol";
import "./base/OwnerManager.sol";
import "./base/FallbackManager.sol";
import "./common/EtherPaymentFallback.sol";
import "./common/MasterCopy.sol";
import "./common/SignatureDecoder.sol";
import "./common/SecuredTokenTransfer.sol";
import "./common/StorageAccessible.sol";
import "./interfaces/ISignatureValidator.sol";
import "./external/GnosisSafeMath.sol";

/// @title Gnosis Safe - A multisignature wallet with support for confirmations using signed messages based on ERC191.
/// @author Stefan George - <stefan@gnosis.io>
/// @author Richard Meissner - <richard@gnosis.io>
contract GnosisSafe
<<<<<<< HEAD
    is EtherPaymentFallback, MasterCopy, ModuleManager, OwnerManager, SignatureDecoder, SecuredTokenTransfer, ISignatureValidatorConstants, FallbackManager {
=======
    is MasterCopy, ModuleManager, OwnerManager, SignatureDecoder, SecuredTokenTransfer, ISignatureValidatorConstants, FallbackManager, StorageAccessible {
>>>>>>> cc491fed

    using GnosisSafeMath for uint256;

    string public constant NAME = "Gnosis Safe";
    string public constant VERSION = "1.2.0";

    // keccak256(
    //     "EIP712Domain(uint256 chainId,address verifyingContract)"
    // );
    bytes32 private constant DOMAIN_SEPARATOR_TYPEHASH = 0x47e79534a245952e8b16893a336b85a3d9ea9fa8c573f3d803afb92a79469218;

    // keccak256(
    //     "SafeTx(address to,uint256 value,bytes data,uint8 operation,uint256 safeTxGas,uint256 baseGas,uint256 gasPrice,address gasToken,address refundReceiver,uint256 nonce)"
    // );
    bytes32 private constant SAFE_TX_TYPEHASH = 0xbb8310d486368db6bd6f849402fdd73ad53d316b5a4b2644ad6efe0f941286d8;

    //keccak256(
    //    "SafeMessage(bytes message)"
    //);
    bytes32 private constant SAFE_MSG_TYPEHASH = 0x60b3cbf8b4a223d68d641b3b6ddf9a298e7f33710cf3d3a9d1146b5a6150fbca;

    event ApproveHash(
        bytes32 indexed approvedHash,
        address indexed owner
    );
    event SignMsg(
        bytes32 indexed msgHash
    );
    event ExecutionFailure(
        bytes32 txHash, uint256 payment
    );
    event ExecutionSuccess(
        bytes32 txHash, uint256 payment
    );

    uint256 public nonce;
    bytes32 private _deprecatedDomainSeparator;
    // Mapping to keep track of all message hashes that have been approve by ALL REQUIRED owners
    mapping(bytes32 => uint256) public signedMessages;
    // Mapping to keep track of all hashes (message or transaction) that have been approve by ANY owners
    mapping(address => mapping(bytes32 => uint256)) public approvedHashes;

    // This constructor ensures that this contract can only be used as a master copy for Proxy contracts
    constructor() {
        // By setting the threshold it is not possible to call setup anymore,
        // so we create a Safe with 0 owners and threshold 1.
        // This is an unusable Safe, perfect for the mastercopy
        threshold = 1;
    }

    /// @dev Setup function sets initial storage of contract.
    /// @param _owners List of Safe owners.
    /// @param _threshold Number of required confirmations for a Safe transaction.
    /// @param to Contract address for optional delegate call.
    /// @param data Data payload for optional delegate call.
    /// @param fallbackHandler Handler for fallback calls to this contract
    /// @param paymentToken Token that should be used for the payment (0 is ETH)
    /// @param payment Value that should be paid
    /// @param paymentReceiver Adddress that should receive the payment (or 0 if tx.origin)
    function setup(
        address[] calldata _owners,
        uint256 _threshold,
        address to,
        bytes calldata data,
        address fallbackHandler,
        address paymentToken,
        uint256 payment,
        address payable paymentReceiver
    )
        external
    {
        // setupOwners checks if the Threshold is already set, therefore preventing that this method is called twice
        setupOwners(_owners, _threshold);
        if (fallbackHandler != address(0)) internalSetFallbackHandler(fallbackHandler);
        // As setupOwners can only be called if the contract has not been initialized we don't need a check for setupModules
        setupModules(to, data);

        if (payment > 0) {
            // To avoid running into issues with EIP-170 we reuse the handlePayment function (to avoid adjusting code of that has been verified we do not adjust the method itself)
            // baseGas = 0, gasPrice = 1 and gas = payment => amount = (payment + 0) * 1 = payment
            handlePayment(payment, 0, 1, paymentToken, paymentReceiver);
        }
    }

    /// @dev Allows to execute a Safe transaction confirmed by required number of owners and then pays the account that submitted the transaction.
    ///      Note: The fees are always transfered, even if the user transaction fails.
    /// @param to Destination address of Safe transaction.
    /// @param value Ether value of Safe transaction.
    /// @param data Data payload of Safe transaction.
    /// @param operation Operation type of Safe transaction.
    /// @param safeTxGas Gas that should be used for the Safe transaction.
    /// @param baseGas Gas costs that are independent of the transaction execution(e.g. base transaction fee, signature check, payment of the refund)
    /// @param gasPrice Gas price that should be used for the payment calculation.
    /// @param gasToken Token address (or 0 if ETH) that is used for the payment.
    /// @param refundReceiver Address of receiver of gas payment (or 0 if tx.origin).
    /// @param signatures Packed signature data ({bytes32 r}{bytes32 s}{uint8 v})
    function execTransaction(
        address to,
        uint256 value,
        bytes calldata data,
        Enum.Operation operation,
        uint256 safeTxGas,
        uint256 baseGas,
        uint256 gasPrice,
        address gasToken,
        address payable refundReceiver,
        bytes calldata signatures
    )
        external
        payable
        returns (bool success)
    {
        bytes32 txHash;
        // Use scope here to limit variable lifetime and prevent `stack too deep` errors
        {
            bytes memory txHashData = encodeTransactionData(
                to, value, data, operation, // Transaction info
                safeTxGas, baseGas, gasPrice, gasToken, refundReceiver, // Payment info
                nonce
            );
            // Increase nonce and execute transaction.
            nonce++;
            txHash = keccak256(txHashData);
            checkSignatures(txHash, txHashData, signatures);
        }
        // We require some gas to emit the events (at least 2500) after the execution and some to perform code until the execution (500)
        // We also include the 1/64 in the check that is not send along with a call to counteract potential shortings because of EIP-150
        require(gasleft() >= (safeTxGas * 64 / 63).max(safeTxGas + 2500) + 500, "Not enough gas to execute safe transaction");
        // Use scope here to limit variable lifetime and prevent `stack too deep` errors
        {
            uint256 gasUsed = gasleft();
            // If the gasPrice is 0 we assume that nearly all available gas can be used (it is always more than safeTxGas)
            // We only substract 2500 (compared to the 3000 before) to ensure that the amount passed is still higher than safeTxGas
            success = execute(to, value, data, operation, gasPrice == 0 ? (gasleft() - 2500) : safeTxGas);
            gasUsed = gasUsed.sub(gasleft());
            // We transfer the calculated tx costs to the tx.origin to avoid sending it to intermediate contracts that have made calls
            uint256 payment = 0;
            if (gasPrice > 0) {
                payment = handlePayment(gasUsed, baseGas, gasPrice, gasToken, refundReceiver);
            }
            if (success) emit ExecutionSuccess(txHash, payment);
            else emit ExecutionFailure(txHash, payment);
        }
    }

    function handlePayment(
        uint256 gasUsed,
        uint256 baseGas,
        uint256 gasPrice,
        address gasToken,
        address payable refundReceiver
    )
        private
        returns (uint256 payment)
    {
        // solium-disable-next-line security/no-tx-origin
        address payable receiver = refundReceiver == address(0) ? payable(tx.origin) : refundReceiver;
        if (gasToken == address(0)) {
            // For ETH we will only adjust the gas price to not be higher than the actual used gas price
            payment = gasUsed.add(baseGas).mul(gasPrice < tx.gasprice ? gasPrice : tx.gasprice);
            // solium-disable-next-line security/no-send
            require(receiver.send(payment), "Could not pay gas costs with ether");
        } else {
            payment = gasUsed.add(baseGas).mul(gasPrice);
            require(transferToken(gasToken, receiver, payment), "Could not pay gas costs with token");
        }
    }

    /**
    * @dev Checks whether the signature provided is valid for the provided data, hash. Will revert otherwise.
    * @param dataHash Hash of the data (could be either a message hash or transaction hash)
    * @param data That should be signed (this is passed to an external validator contract)
    * @param signatures Signature data that should be verified. Can be ECDSA signature, contract signature (EIP-1271) or approved hash.
    */
    function checkSignatures(bytes32 dataHash, bytes memory data, bytes memory signatures)
        view
        public
    {
        // Load threshold to avoid multiple storage loads
        uint256 _threshold = threshold;
        // Check that a threshold is set
        require(_threshold > 0, "Threshold needs to be defined!");
        // Check that the provided signature data is not too short
        require(signatures.length >= _threshold.mul(65), "Signatures data too short");
        // There cannot be an owner with address 0.
        address lastOwner = address(0);
        address currentOwner;
        uint8 v;
        bytes32 r;
        bytes32 s;
        uint256 i;
        for (i = 0; i < _threshold; i++) {
            (v, r, s) = signatureSplit(signatures, i);
            // If v is 0 then it is a contract signature
            if (v == 0) {
                // When handling contract signatures the address of the contract is encoded into r
                currentOwner = address(uint160(uint256(r)));

                // Check that signature data pointer (s) is not pointing inside the static part of the signatures bytes
                // This check is not completely accurate, since it is possible that more signatures than the threshold are send.
                // Here we only check that the pointer is not pointing inside the part that is being processed
                require(uint256(s) >= _threshold.mul(65), "Invalid contract signature location: inside static part");

                // Check that signature data pointer (s) is in bounds (points to the length of data -> 32 bytes)
                require(uint256(s).add(32) <= signatures.length, "Invalid contract signature location: length not present");

                // Check if the contract signature is in bounds: start of data is s + 32 and end is start + signature length
                uint256 contractSignatureLen;
                // solium-disable-next-line security/no-inline-assembly
                assembly {
                    contractSignatureLen := mload(add(add(signatures, s), 0x20))
                }
                require(uint256(s).add(32).add(contractSignatureLen) <= signatures.length, "Invalid contract signature location: data not complete");

                // Check signature
                bytes memory contractSignature;
                // solium-disable-next-line security/no-inline-assembly
                assembly {
                    // The signature data for contract signatures is appended to the concatenated signatures and the offset is stored in s
                    contractSignature := add(add(signatures, s), 0x20)
                }
                require(ISignatureValidator(currentOwner).isValidSignature(data, contractSignature) == EIP1271_MAGIC_VALUE, "Invalid contract signature provided");
            // If v is 1 then it is an approved hash
            } else if (v == 1) {
                // When handling approved hashes the address of the approver is encoded into r
                currentOwner = address(uint160(uint256(r)));
                // Hashes are automatically approved by the sender of the message or when they have been pre-approved via a separate transaction
                require(msg.sender == currentOwner || approvedHashes[currentOwner][dataHash] != 0, "Hash has not been approved");
            } else if (v > 30) {
                // To support eth_sign and similar we adjust v and hash the messageHash with the Ethereum message prefix before applying ecrecover
                currentOwner = ecrecover(keccak256(abi.encodePacked("\x19Ethereum Signed Message:\n32", dataHash)), v - 4, r, s);
            } else {
                // Use ecrecover with the messageHash for EOA signatures
                currentOwner = ecrecover(dataHash, v, r, s);
            }
            require (
                currentOwner > lastOwner && owners[currentOwner] != address(0) && currentOwner != SENTINEL_OWNERS,
                "Invalid owner provided"
            );
            lastOwner = currentOwner;
        }
    }

    /// @dev Allows to estimate a Safe transaction.
    ///      This method is only meant for estimation purpose, therefore the call will always revert and encode the result in the revert data.
    ///      Since the `estimateGas` function includes refunds, call this method to get an estimated of the costs that are deducted from the safe with `execTransaction`
    /// @param to Destination address of Safe transaction.
    /// @param value Ether value of Safe transaction.
    /// @param data Data payload of Safe transaction.
    /// @param operation Operation type of Safe transaction.
    /// @return Estimate without refunds and overhead fees (base transaction and payload data gas costs).
    /// @notice Deprecated in favor of common/StorageAccessible.sol and will be removed in next version.
    function requiredTxGas(address to, uint256 value, bytes calldata data, Enum.Operation operation)
        external
        returns (uint256)
    {
        uint256 startGas = gasleft();
        // We don't provide an error message here, as we use it to return the estimate
        // solium-disable-next-line error-reason
        require(execute(to, value, data, operation, gasleft()));
        uint256 requiredGas = startGas - gasleft();
        // Convert response to string and return via error message
        revert(string(abi.encodePacked(requiredGas)));
    }

    /**
    * @dev Marks a hash as approved. This can be used to validate a hash that is used by a signature.
    * @param hashToApprove The hash that should be marked as approved for signatures that are verified by this contract.
    */
    function approveHash(bytes32 hashToApprove)
        external
    {
        require(owners[msg.sender] != address(0), "Only owners can approve a hash");
        approvedHashes[msg.sender][hashToApprove] = 1;
        emit ApproveHash(hashToApprove, msg.sender);
    }

    /**
    * @dev Marks a message as signed, so that it can be used with EIP-1271
    * @notice Marks a message (`_data`) as signed.
    * @param _data Arbitrary length data that should be marked as signed on the behalf of address(this)
    */
    function signMessage(bytes calldata _data)
        external
        authorized
    {
        bytes32 msgHash = getMessageHash(_data);
        signedMessages[msgHash] = 1;
        emit SignMsg(msgHash);
    }

    /**
    * Implementation of ISignatureValidator (see `interfaces/ISignatureValidator.sol`)
    * @dev Should return whether the signature provided is valid for the provided data.
    *       The save does not implement the interface since `checkSignatures` is not a view method.
    *       The method will not perform any state changes (see parameters of `checkSignatures`)
    * @param _data Arbitrary length data signed on the behalf of address(this)
    * @param _signature Signature byte array associated with _data
    * @return a bool upon valid or invalid signature with corresponding _data
    */
    function isValidSignature(bytes calldata _data, bytes calldata _signature)
        external
        view
        returns (bytes4)
    {
        bytes32 messageHash = getMessageHash(_data);
        if (_signature.length == 0) {
            require(signedMessages[messageHash] != 0, "Hash not approved");
        } else {
            checkSignatures(messageHash, _data, _signature);
        }
        return EIP1271_MAGIC_VALUE;
    }
    
    /// @dev Returns the chain id used by this contract.
    function getChainId() public view returns (uint256) {
        uint256 id;
        // solium-disable-next-line security/no-inline-assembly
        assembly {
            id := chainid()
        }
        return id;
    }

    function domainSeparator() public view returns (bytes32) {
        return keccak256(abi.encode(DOMAIN_SEPARATOR_TYPEHASH, getChainId(), this));
    }

    /// @dev Returns hash of a message that can be signed by owners.
    /// @param message Message that should be hashed
    /// @return Message hash.
    function getMessageHash(
        bytes memory message
    )
        public
        view
        returns (bytes32)
    {
        bytes32 safeMessageHash = keccak256(
            abi.encode(SAFE_MSG_TYPEHASH, keccak256(message))
        );
        return keccak256(
            abi.encodePacked(bytes1(0x19), bytes1(0x01), domainSeparator(), safeMessageHash)
        );
    }

    /// @dev Returns the bytes that are hashed to be signed by owners.
    /// @param to Destination address.
    /// @param value Ether value.
    /// @param data Data payload.
    /// @param operation Operation type.
    /// @param safeTxGas Gas that should be used for the safe transaction.
    /// @param baseGas Gas costs for that are independent of the transaction execution(e.g. base transaction fee, signature check, payment of the refund)
    /// @param gasPrice Maximum gas price that should be used for this transaction.
    /// @param gasToken Token address (or 0 if ETH) that is used for the payment.
    /// @param refundReceiver Address of receiver of gas payment (or 0 if tx.origin).
    /// @param _nonce Transaction nonce.
    /// @return Transaction hash bytes.
    function encodeTransactionData(
        address to,
        uint256 value,
        bytes memory data,
        Enum.Operation operation,
        uint256 safeTxGas,
        uint256 baseGas,
        uint256 gasPrice,
        address gasToken,
        address refundReceiver,
        uint256 _nonce
    )
        public
        view
        returns (bytes memory)
    {
        bytes32 safeTxHash = keccak256(
            abi.encode(SAFE_TX_TYPEHASH, to, value, keccak256(data), operation, safeTxGas, baseGas, gasPrice, gasToken, refundReceiver, _nonce)
        );
        return abi.encodePacked(bytes1(0x19), bytes1(0x01), domainSeparator(), safeTxHash);
    }

    /// @dev Returns hash to be signed by owners.
    /// @param to Destination address.
    /// @param value Ether value.
    /// @param data Data payload.
    /// @param operation Operation type.
    /// @param safeTxGas Fas that should be used for the safe transaction.
    /// @param baseGas Gas costs for data used to trigger the safe transaction.
    /// @param gasPrice Maximum gas price that should be used for this transaction.
    /// @param gasToken Token address (or 0 if ETH) that is used for the payment.
    /// @param refundReceiver Address of receiver of gas payment (or 0 if tx.origin).
    /// @param _nonce Transaction nonce.
    /// @return Transaction hash.
    function getTransactionHash(
        address to,
        uint256 value,
        bytes memory data,
        Enum.Operation operation,
        uint256 safeTxGas,
        uint256 baseGas,
        uint256 gasPrice,
        address gasToken,
        address refundReceiver,
        uint256 _nonce
    )
        public
        view
        returns (bytes32)
    {
        return keccak256(encodeTransactionData(to, value, data, operation, safeTxGas, baseGas, gasPrice, gasToken, refundReceiver, _nonce));
    }
}<|MERGE_RESOLUTION|>--- conflicted
+++ resolved
@@ -16,11 +16,7 @@
 /// @author Stefan George - <stefan@gnosis.io>
 /// @author Richard Meissner - <richard@gnosis.io>
 contract GnosisSafe
-<<<<<<< HEAD
-    is EtherPaymentFallback, MasterCopy, ModuleManager, OwnerManager, SignatureDecoder, SecuredTokenTransfer, ISignatureValidatorConstants, FallbackManager {
-=======
-    is MasterCopy, ModuleManager, OwnerManager, SignatureDecoder, SecuredTokenTransfer, ISignatureValidatorConstants, FallbackManager, StorageAccessible {
->>>>>>> cc491fed
+    is EtherPaymentFallback, MasterCopy, ModuleManager, OwnerManager, SignatureDecoder, SecuredTokenTransfer, ISignatureValidatorConstants, FallbackManager, StorageAccessible {
 
     using GnosisSafeMath for uint256;
 

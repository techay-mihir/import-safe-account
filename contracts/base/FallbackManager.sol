--- conflicted
+++ resolved
@@ -43,15 +43,11 @@
             // solium-disable-next-line security/no-inline-assembly
             assembly {
                 calldatacopy(0, 0, calldatasize())
-<<<<<<< HEAD
-                let success := call(gas(), handler, 0, 0, calldatasize(), 0, 0)
-=======
                 // The msg.sender address is shifted to the left by 12 bytes to remove the padding
                 // Then the address without padding is stored right after the calldata
                 mstore(calldatasize(), shl(96, caller()))
                 // Add 20 bytes for the address appended add the end
-                let success := call(gas, handler, 0, 0, add(calldatasize(), 20), 0, 0)
->>>>>>> cc491fed
+                let success := call(gas(), handler, 0, 0, add(calldatasize(), 20), 0, 0)
                 returndatacopy(0, 0, returndatasize())
                 if eq(success, 0) { revert(0, returndatasize()) }
                 return(0, returndatasize())

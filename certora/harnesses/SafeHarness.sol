--- conflicted
+++ resolved
@@ -20,12 +20,11 @@
         return modules[module];
     }
 
-<<<<<<< HEAD
+    function getSafeGuard() public view returns (address) {
+        return getGuard();
+    }
+
     function getNativeTokenBalance() public view returns (uint256) {
         return address(this).balance;
-=======
-    function getSafeGuard() public view returns (address) {
-        return getGuard();
->>>>>>> 13a5d892
     }
 }
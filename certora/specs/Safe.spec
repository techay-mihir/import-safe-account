--- conflicted
+++ resolved
@@ -25,7 +25,8 @@
 
 /// Nonce must never decrease
 rule nonceMonotonicity(method f) filtered {
-    f -> noHavoc(f) && reachableOnly(f)
+    f -> noHavoc(f) && reachableOnly(f) &&
+         f.selector != sig:getStorageAt(uint256,uint256).selector
 } {
     uint256 nonceBefore = nonce();
 
@@ -84,7 +85,6 @@
         }
     }
 
-<<<<<<< HEAD
 ghost address fallbackHandlerAddress {
     init_state axiom fallbackHandlerAddress == 0;
 }
@@ -101,26 +101,28 @@
          f.selector != sig:getStorageAt(uint256,uint256).selector
 } {
     address fbHandlerBefore = fallbackHandlerAddress;
-=======
-
-rule guardAddressChange(method f) filtered {
-    f -> f.selector != sig:simulateAndRevert(address,bytes).selector
-} {
-    address guardBefore = getSafeGuard();
->>>>>>> 9cbdaa61
 
     calldataarg args; env e;
     f(e, args);
 
-<<<<<<< HEAD
     address fbHandlerAfter = fallbackHandlerAddress;
 
     assert fbHandlerBefore != fbHandlerAfter => 
         f.selector == sig:setup(address[],uint256,address,bytes,address,address,uint256,address).selector || f.selector == sig:setFallbackHandler(address).selector;
-=======
+}
+
+
+rule guardAddressChange(method f) filtered {
+    f -> f.selector != sig:simulateAndRevert(address,bytes).selector &&
+         f.selector != sig:getStorageAt(uint256,uint256).selector
+} {
+    address guardBefore = getSafeGuard();
+
+    calldataarg args; env e;
+    f(e, args);
+
     address guardAfter = getSafeGuard();
 
     assert guardBefore != guardAfter => 
         f.selector == sig:setGuard(address).selector;
->>>>>>> 9cbdaa61
 }
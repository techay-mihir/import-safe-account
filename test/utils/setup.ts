--- conflicted
+++ resolved
@@ -54,32 +54,6 @@
     return safe as unknown as Safe | SafeL2;
 };
 
-export const getSafeWithSingleton = async (
-    singleton: Safe | SafeL2,
-    owners: string[],
-    threshold?: number,
-    fallbackHandler?: string,
-    saltNumber: string = getRandomIntAsString(),
-) => {
-    const factory = await getFactory();
-    const singletonAddress = await singleton.getAddress();
-    const template = await factory.createProxyWithNonce.staticCall(singletonAddress, "0x", saltNumber);
-    await factory.createProxyWithNonce(singletonAddress, "0x", saltNumber).then((tx: any) => tx.wait());
-    const safeProxy = singleton.attach(template) as Safe | SafeL2;
-    await safeProxy.setup(
-        owners,
-        threshold || owners.length,
-        AddressZero,
-        "0x",
-        fallbackHandler || AddressZero,
-        AddressZero,
-        0,
-        AddressZero,
-    );
-
-    return safeProxy;
-};
-
 export const getFactoryContract = async () => {
     const factory = await hre.ethers.getContractFactory("SafeProxyFactory");
 
@@ -125,13 +99,12 @@
     return await hre.ethers.getContractFactory("Migration");
 };
 
-<<<<<<< HEAD
 export const migrationContractTo150 = async () => {
     return await hre.ethers.getContractFactory("Safe150Migration");
-=======
+};
+
 export const migrationContractFrom130To141 = async () => {
     return await hre.ethers.getContractFactory("Safe130To141Migration");
->>>>>>> 8ffae95f
 };
 
 export const getMock = async () => {

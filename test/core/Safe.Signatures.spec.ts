--- conflicted
+++ resolved
@@ -22,12 +22,7 @@
     const setupTests = deployments.createFixture(async ({ deployments }) => {
         await deployments.fixture();
         const compatFallbackHandler = await getCompatFallbackHandler();
-<<<<<<< HEAD
-        const compatFallbackHandlerAddress = await compatFallbackHandler.getAddress();
-        const signers = await getWallets();
-=======
         const signers = await ethers.getSigners();
->>>>>>> ea2f7ca1
         const [user1] = signers;
         const safe = await getSafeWithOwners([user1.address]);
 
